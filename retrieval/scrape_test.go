// Copyright 2016 The Prometheus Authors
// Licensed under the Apache License, Version 2.0 (the "License");
// you may not use this file except in compliance with the License.
// You may obtain a copy of the License at
//
// http://www.apache.org/licenses/LICENSE-2.0
//
// Unless required by applicable law or agreed to in writing, software
// distributed under the License is distributed on an "AS IS" BASIS,
// WITHOUT WARRANTIES OR CONDITIONS OF ANY KIND, either express or implied.
// See the License for the specific language governing permissions and
// limitations under the License.

package retrieval

import (
	"bytes"
	"fmt"
	"io"
	"io/ioutil"
	"net/http"
	"net/http/httptest"
	"net/url"
	"reflect"
	"strings"
	"sync"
	"testing"
	"time"

	"github.com/prometheus/common/model"
	"github.com/stretchr/testify/require"
	"golang.org/x/net/context"

	"github.com/prometheus/prometheus/config"
	"github.com/prometheus/prometheus/pkg/labels"
	"github.com/prometheus/prometheus/storage"
)

func TestNewScrapePool(t *testing.T) {
	var (
		app = &nopAppendable{}
		cfg = &config.ScrapeConfig{}
		sp  = newScrapePool(context.Background(), cfg, app)
	)

	if a, ok := sp.appendable.(*nopAppendable); !ok || a != app {
		t.Fatalf("Wrong sample appender")
	}
	if sp.config != cfg {
		t.Fatalf("Wrong scrape config")
	}
	if sp.newLoop == nil {
		t.Fatalf("newLoop function not initialized")
	}
}

type testLoop struct {
	startFunc func(interval, timeout time.Duration, errc chan<- error)
	stopFunc  func()
}

func (l *testLoop) run(interval, timeout time.Duration, errc chan<- error) {
	l.startFunc(interval, timeout, errc)
}

func (l *testLoop) stop() {
	l.stopFunc()
}

func TestScrapePoolStop(t *testing.T) {
	sp := &scrapePool{
		targets: map[uint64]*Target{},
		loops:   map[uint64]loop{},
	}
	var mtx sync.Mutex
	stopped := map[uint64]bool{}
	numTargets := 20

	// Stopping the scrape pool must call stop() on all scrape loops,
	// clean them and the respective targets up. It must wait until each loop's
	// stop function returned before returning itself.

	for i := 0; i < numTargets; i++ {
		t := &Target{
			labels: labels.FromStrings(model.AddressLabel, fmt.Sprintf("example.com:%d", i)),
		}
		l := &testLoop{}
		l.stopFunc = func() {
			time.Sleep(time.Duration(i*20) * time.Millisecond)

			mtx.Lock()
			stopped[t.hash()] = true
			mtx.Unlock()
		}

		sp.targets[t.hash()] = t
		sp.loops[t.hash()] = l
	}

	done := make(chan struct{})
	stopTime := time.Now()

	go func() {
		sp.stop()
		close(done)
	}()

	select {
	case <-time.After(5 * time.Second):
		t.Fatalf("scrapeLoop.stop() did not return as expected")
	case <-done:
		// This should have taken at least as long as the last target slept.
		if time.Since(stopTime) < time.Duration(numTargets*20)*time.Millisecond {
			t.Fatalf("scrapeLoop.stop() exited before all targets stopped")
		}
	}

	mtx.Lock()
	if len(stopped) != numTargets {
		t.Fatalf("Expected 20 stopped loops, got %d", len(stopped))
	}
	mtx.Unlock()

	if len(sp.targets) > 0 {
		t.Fatalf("Targets were not cleared on stopping: %d left", len(sp.targets))
	}
	if len(sp.loops) > 0 {
		t.Fatalf("Loops were not cleared on stopping: %d left", len(sp.loops))
	}
}

func TestScrapePoolReload(t *testing.T) {
	var mtx sync.Mutex
	numTargets := 20

	stopped := map[uint64]bool{}

	reloadCfg := &config.ScrapeConfig{
		ScrapeInterval: model.Duration(3 * time.Second),
		ScrapeTimeout:  model.Duration(2 * time.Second),
	}
	// On starting to run, new loops created on reload check whether their preceding
	// equivalents have been stopped.
<<<<<<< HEAD
	newLoop := func(ctx context.Context, s scraper, app, reportApp func() storage.Appender) loop {
=======
	newLoop := func(ctx context.Context, s scraper, app storage.SampleAppender, tl model.LabelSet, cfg *config.ScrapeConfig) loop {
>>>>>>> 5e985f24
		l := &testLoop{}
		l.startFunc = func(interval, timeout time.Duration, errc chan<- error) {
			if interval != 3*time.Second {
				t.Errorf("Expected scrape interval %d but got %d", 3*time.Second, interval)
			}
			if timeout != 2*time.Second {
				t.Errorf("Expected scrape timeout %d but got %d", 2*time.Second, timeout)
			}
			mtx.Lock()
			if !stopped[s.(*targetScraper).hash()] {
				t.Errorf("Scrape loop for %v not stopped yet", s.(*targetScraper))
			}
			mtx.Unlock()
		}
		return l
	}
	sp := &scrapePool{
		appendable: &nopAppendable{},
		targets:    map[uint64]*Target{},
		loops:      map[uint64]loop{},
		newLoop:    newLoop,
	}

	// Reloading a scrape pool with a new scrape configuration must stop all scrape
	// loops and start new ones. A new loop must not be started before the preceding
	// one terminated.

	for i := 0; i < numTargets; i++ {
		t := &Target{
			labels: labels.FromStrings(model.AddressLabel, fmt.Sprintf("example.com:%d", i)),
		}
		l := &testLoop{}
		l.stopFunc = func() {
			time.Sleep(time.Duration(i*20) * time.Millisecond)

			mtx.Lock()
			stopped[t.hash()] = true
			mtx.Unlock()
		}

		sp.targets[t.hash()] = t
		sp.loops[t.hash()] = l
	}
	done := make(chan struct{})

	beforeTargets := map[uint64]*Target{}
	for h, t := range sp.targets {
		beforeTargets[h] = t
	}

	reloadTime := time.Now()

	go func() {
		sp.reload(reloadCfg)
		close(done)
	}()

	select {
	case <-time.After(5 * time.Second):
		t.Fatalf("scrapeLoop.reload() did not return as expected")
	case <-done:
		// This should have taken at least as long as the last target slept.
		if time.Since(reloadTime) < time.Duration(numTargets*20)*time.Millisecond {
			t.Fatalf("scrapeLoop.stop() exited before all targets stopped")
		}
	}

	mtx.Lock()
	if len(stopped) != numTargets {
		t.Fatalf("Expected 20 stopped loops, got %d", len(stopped))
	}
	mtx.Unlock()

	if !reflect.DeepEqual(sp.targets, beforeTargets) {
		t.Fatalf("Reloading affected target states unexpectedly")
	}
	if len(sp.loops) != numTargets {
		t.Fatalf("Expected %d loops after reload but got %d", numTargets, len(sp.loops))
	}
}

func TestScrapeLoopWrapSampleAppender(t *testing.T) {
	cfg := &config.ScrapeConfig{
		MetricRelabelConfigs: []*config.RelabelConfig{
<<<<<<< HEAD
			{}, {}, {},
		},
	}
	target := newTestTarget("example.com:80", 10*time.Millisecond, nil)
	app := &nopAppendable{}

	sp := newScrapePool(context.Background(), cfg, app)

	cfg.HonorLabels = false
	wrapped := sp.reportAppender(target)

	rl, ok := wrapped.(ruleLabelsAppender)
	if !ok {
		t.Fatalf("Expected ruleLabelsAppender but got %T", wrapped)
	}
	if _, ok := rl.Appender.(nopAppender); !ok {
		t.Fatalf("Expected base appender but got %T", rl.Appender)
	}

	cfg.HonorLabels = true
	wrapped = sp.reportAppender(target)

	hl, ok := wrapped.(ruleLabelsAppender)
	if !ok {
		t.Fatalf("Expected ruleLabelsAppender but got %T", wrapped)
	}
	if _, ok := rl.Appender.(nopAppender); !ok {
		t.Fatalf("Expected base appender but got %T", hl.Appender)
	}
}

func TestScrapePoolSampleAppender(t *testing.T) {
	cfg := &config.ScrapeConfig{
		MetricRelabelConfigs: []*config.RelabelConfig{
			{}, {}, {},
=======
			{
				Action:       config.RelabelDrop,
				SourceLabels: model.LabelNames{"__name__"},
				Regex:        config.MustNewRegexp("does_not_match_.*"),
			},
			{
				Action:       config.RelabelDrop,
				SourceLabels: model.LabelNames{"__name__"},
				Regex:        config.MustNewRegexp("does_not_match_either_*"),
			},
>>>>>>> 5e985f24
		},
	}

	target := newTestTarget("example.com:80", 10*time.Millisecond, nil)
	app := &nopAppendable{}

	sp := newScrapePool(context.Background(), cfg, app)

	cfg.HonorLabels = false

	sl := sp.newLoop(
		sp.ctx,
		&targetScraper{Target: target, client: sp.client},
		sp.appender,
		target.Labels(),
		sp.config,
	).(*scrapeLoop)
	wrapped, _ := sl.wrapAppender(sl.appender)

	rl, ok := wrapped.(ruleLabelsAppender)
	if !ok {
		t.Fatalf("Expected ruleLabelsAppender but got %T", wrapped)
	}
	re, ok := rl.Appender.(relabelAppender)
	if !ok {
		t.Fatalf("Expected relabelAppender but got %T", rl.Appender)
	}
<<<<<<< HEAD
	if _, ok := re.Appender.(nopAppender); !ok {
		t.Fatalf("Expected base appender but got %T", re.Appender)
=======
	co, ok := re.SampleAppender.(*countingAppender)
	if !ok {
		t.Fatalf("Expected *countingAppender but got %T", re.SampleAppender)
	}
	if co.SampleAppender != app {
		t.Fatalf("Expected base appender but got %T", co.SampleAppender)
>>>>>>> 5e985f24
	}

	cfg.HonorLabels = true
	sl = sp.newLoop(
		sp.ctx,
		&targetScraper{Target: target, client: sp.client},
		sp.appender,
		target.Labels(),
		sp.config,
	).(*scrapeLoop)
	wrapped, _ = sl.wrapAppender(sl.appender)

	hl, ok := wrapped.(honorLabelsAppender)
	if !ok {
		t.Fatalf("Expected honorLabelsAppender but got %T", wrapped)
	}
	re, ok = hl.Appender.(relabelAppender)
	if !ok {
		t.Fatalf("Expected relabelAppender but got %T", hl.Appender)
	}
<<<<<<< HEAD
	if _, ok := re.Appender.(nopAppender); !ok {
		t.Fatalf("Expected base appender but got %T", re.Appender)
=======
	co, ok = re.SampleAppender.(*countingAppender)
	if !ok {
		t.Fatalf("Expected *countingAppender but got %T", re.SampleAppender)
>>>>>>> 5e985f24
	}
	if co.SampleAppender != app {
		t.Fatalf("Expected base appender but got %T", co.SampleAppender)
	}
}

func TestScrapeLoopSampleProcessing(t *testing.T) {
	readSamples := model.Samples{
		{
			Metric: model.Metric{"__name__": "a_metric"},
		},
		{
			Metric: model.Metric{"__name__": "b_metric"},
		},
	}

	testCases := []struct {
		scrapedSamples                  model.Samples
		scrapeConfig                    *config.ScrapeConfig
		expectedReportedSamples         model.Samples
		expectedPostRelabelSamplesCount int
	}{
		{ // 0
			scrapedSamples: readSamples,
			scrapeConfig:   &config.ScrapeConfig{},
			expectedReportedSamples: model.Samples{
				{
					Metric: model.Metric{"__name__": "up"},
					Value:  1,
				},
				{
					Metric: model.Metric{"__name__": "scrape_duration_seconds"},
					Value:  42,
				},
				{
					Metric: model.Metric{"__name__": "scrape_samples_scraped"},
					Value:  2,
				},
				{
					Metric: model.Metric{"__name__": "scrape_samples_post_metric_relabeling"},
					Value:  2,
				},
			},
			expectedPostRelabelSamplesCount: 2,
		},
		{ // 1
			scrapedSamples: readSamples,
			scrapeConfig: &config.ScrapeConfig{
				MetricRelabelConfigs: []*config.RelabelConfig{
					{
						Action:       config.RelabelDrop,
						SourceLabels: model.LabelNames{"__name__"},
						Regex:        config.MustNewRegexp("a.*"),
					},
				},
			},
			expectedReportedSamples: model.Samples{
				{
					Metric: model.Metric{"__name__": "up"},
					Value:  1,
				},
				{
					Metric: model.Metric{"__name__": "scrape_duration_seconds"},
					Value:  42,
				},
				{
					Metric: model.Metric{"__name__": "scrape_samples_scraped"},
					Value:  2,
				},
				{
					Metric: model.Metric{"__name__": "scrape_samples_post_metric_relabeling"},
					Value:  1,
				},
			},
			expectedPostRelabelSamplesCount: 1,
		},
		{ // 2
			scrapedSamples: readSamples,
			scrapeConfig: &config.ScrapeConfig{
				SampleLimit: 1,
				MetricRelabelConfigs: []*config.RelabelConfig{
					{
						Action:       config.RelabelDrop,
						SourceLabels: model.LabelNames{"__name__"},
						Regex:        config.MustNewRegexp("a.*"),
					},
				},
			},
			expectedReportedSamples: model.Samples{
				{
					Metric: model.Metric{"__name__": "up"},
					Value:  1,
				},
				{
					Metric: model.Metric{"__name__": "scrape_duration_seconds"},
					Value:  42,
				},
				{
					Metric: model.Metric{"__name__": "scrape_samples_scraped"},
					Value:  2,
				},
				{
					Metric: model.Metric{"__name__": "scrape_samples_post_metric_relabeling"},
					Value:  1,
				},
			},
			expectedPostRelabelSamplesCount: 1,
		},
		{ // 3
			scrapedSamples: readSamples,
			scrapeConfig: &config.ScrapeConfig{
				SampleLimit: 1,
			},
			expectedReportedSamples: model.Samples{
				{
					Metric: model.Metric{"__name__": "up"},
					Value:  0,
				},
				{
					Metric: model.Metric{"__name__": "scrape_duration_seconds"},
					Value:  42,
				},
				{
					Metric: model.Metric{"__name__": "scrape_samples_scraped"},
					Value:  2,
				},
				{
					Metric: model.Metric{"__name__": "scrape_samples_post_metric_relabeling"},
					Value:  2,
				},
			},
			expectedPostRelabelSamplesCount: 2,
		},
	}

	for i, test := range testCases {
		ingestedSamples := &bufferAppender{buffer: model.Samples{}}

		target := newTestTarget("example.com:80", 10*time.Millisecond, nil)

		scraper := &testScraper{}
		sl := newScrapeLoop(context.Background(), scraper, ingestedSamples, target.Labels(), test.scrapeConfig).(*scrapeLoop)
		num, err := sl.append(test.scrapedSamples)
		sl.report(time.Unix(0, 0), 42*time.Second, len(test.scrapedSamples), num, err)
		reportedSamples := ingestedSamples.buffer
		if err == nil {
			reportedSamples = reportedSamples[num:]
		}

		if !reflect.DeepEqual(reportedSamples, test.expectedReportedSamples) {
			t.Errorf("Reported samples did not match expected metrics for case %d", i)
			t.Errorf("Expected: %v", test.expectedReportedSamples)
			t.Fatalf("Got: %v", reportedSamples)
		}
		if test.expectedPostRelabelSamplesCount != num {
			t.Fatalf("Case %d: Ingested samples %d did not match expected value %d", i, num, test.expectedPostRelabelSamplesCount)
		}
	}

}

func TestScrapeLoopStop(t *testing.T) {
	scraper := &testScraper{}
	sl := newScrapeLoop(context.Background(), scraper, nil, nil, &config.ScrapeConfig{})

	// The scrape pool synchronizes on stopping scrape loops. However, new scrape
	// loops are started asynchronously. Thus it's possible, that a loop is stopped
	// again before having started properly.
	// Stopping not-yet-started loops must block until the run method was called and exited.
	// The run method must exit immediately.

	stopDone := make(chan struct{})
	go func() {
		sl.stop()
		close(stopDone)
	}()

	select {
	case <-stopDone:
		t.Fatalf("Stopping terminated before run exited successfully")
	case <-time.After(500 * time.Millisecond):
	}

	// Running the scrape loop must exit before calling the scraper even once.
	scraper.scrapeFunc = func(context.Context, io.Writer) error {
		t.Fatalf("scraper was called for terminated scrape loop")
		return nil
	}

	runDone := make(chan struct{})
	go func() {
		sl.run(1, 0, nil)
		close(runDone)
	}()

	select {
	case <-runDone:
	case <-time.After(1 * time.Second):
		t.Fatalf("Running terminated scrape loop did not exit")
	}

	select {
	case <-stopDone:
	case <-time.After(1 * time.Second):
		t.Fatalf("Stopping did not terminate after running exited")
	}
}

func TestScrapeLoopRun(t *testing.T) {
	var (
		signal = make(chan struct{})
		errc   = make(chan error)

<<<<<<< HEAD
		scraper   = &testScraper{}
		app       = func() storage.Appender { return &nopAppender{} }
		reportApp = func() storage.Appender { return &nopAppender{} }
=======
		scraper = &testScraper{}
		app     = &nopAppender{}
>>>>>>> 5e985f24
	)
	defer close(signal)

	ctx, cancel := context.WithCancel(context.Background())
	sl := newScrapeLoop(ctx, scraper, app, nil, &config.ScrapeConfig{})

	// The loop must terminate during the initial offset if the context
	// is canceled.
	scraper.offsetDur = time.Hour

	go func() {
		sl.run(time.Second, time.Hour, errc)
		signal <- struct{}{}
	}()

	// Wait to make sure we are actually waiting on the offset.
	time.Sleep(1 * time.Second)

	cancel()
	select {
	case <-signal:
	case <-time.After(5 * time.Second):
		t.Fatalf("Cancelation during initial offset failed")
	case err := <-errc:
		t.Fatalf("Unexpected error: %s", err)
	}

	// The provided timeout must cause cancelation of the context passed down to the
	// scraper. The scraper has to respect the context.
	scraper.offsetDur = 0

	block := make(chan struct{})
	scraper.scrapeFunc = func(ctx context.Context, _ io.Writer) error {
		select {
		case <-block:
		case <-ctx.Done():
			return ctx.Err()
		}
		return nil
	}

	ctx, cancel = context.WithCancel(context.Background())
	sl = newScrapeLoop(ctx, scraper, app, nil, &config.ScrapeConfig{})

	go func() {
		sl.run(time.Second, 100*time.Millisecond, errc)
		signal <- struct{}{}
	}()

	select {
	case err := <-errc:
		if err != context.DeadlineExceeded {
			t.Fatalf("Expected timeout error but got: %s", err)
		}
	case <-time.After(3 * time.Second):
		t.Fatalf("Expected timeout error but got none")
	}

	// We already caught the timeout error and are certainly in the loop.
	// Let the scrapes returns immediately to cause no further timeout errors
	// and check whether canceling the parent context terminates the loop.
	close(block)
	cancel()

	select {
	case <-signal:
		// Loop terminated as expected.
	case err := <-errc:
		t.Fatalf("Unexpected error: %s", err)
	case <-time.After(3 * time.Second):
		t.Fatalf("Loop did not terminate on context cancelation")
	}
}

func TestTargetScraperScrapeOK(t *testing.T) {
	server := httptest.NewServer(
		http.HandlerFunc(func(w http.ResponseWriter, r *http.Request) {
			w.Header().Set("Content-Type", `text/plain; version=0.0.4`)
			w.Write([]byte("metric_a 1\nmetric_b 2\n"))
		}),
	)
	defer server.Close()

	serverURL, err := url.Parse(server.URL)
	if err != nil {
		panic(err)
	}

	ts := &targetScraper{
		Target: &Target{
			labels: labels.FromStrings(
				model.SchemeLabel, serverURL.Scheme,
				model.AddressLabel, serverURL.Host,
			),
		},
		client: http.DefaultClient,
	}
	var buf bytes.Buffer

	if err := ts.scrape(context.Background(), &buf); err != nil {
		t.Fatalf("Unexpected scrape error: %s", err)
	}
	require.Equal(t, "metric_a 1\nmetric_b 2\n", buf.String())
}

func TestTargetScrapeScrapeCancel(t *testing.T) {
	block := make(chan struct{})

	server := httptest.NewServer(
		http.HandlerFunc(func(w http.ResponseWriter, r *http.Request) {
			<-block
		}),
	)
	defer server.Close()

	serverURL, err := url.Parse(server.URL)
	if err != nil {
		panic(err)
	}

	ts := &targetScraper{
		Target: &Target{
			labels: labels.FromStrings(
				model.SchemeLabel, serverURL.Scheme,
				model.AddressLabel, serverURL.Host,
			),
		},
		client: http.DefaultClient,
	}
	ctx, cancel := context.WithCancel(context.Background())

	errc := make(chan error)

	go func() {
		time.Sleep(1 * time.Second)
		cancel()
	}()

	go func() {
		if err := ts.scrape(ctx, ioutil.Discard); err != context.Canceled {
			errc <- fmt.Errorf("Expected context cancelation error but got: %s", err)
		}
		close(errc)
	}()

	select {
	case <-time.After(5 * time.Second):
		t.Fatalf("Scrape function did not return unexpectedly")
	case err := <-errc:
		if err != nil {
			t.Fatalf(err.Error())
		}
	}
	// If this is closed in a defer above the function the test server
	// does not terminate and the test doens't complete.
	close(block)
}

func TestTargetScrapeScrapeNotFound(t *testing.T) {
	server := httptest.NewServer(
		http.HandlerFunc(func(w http.ResponseWriter, r *http.Request) {
			w.WriteHeader(http.StatusNotFound)
		}),
	)
	defer server.Close()

	serverURL, err := url.Parse(server.URL)
	if err != nil {
		panic(err)
	}

	ts := &targetScraper{
		Target: &Target{
			labels: labels.FromStrings(
				model.SchemeLabel, serverURL.Scheme,
				model.AddressLabel, serverURL.Host,
			),
		},
		client: http.DefaultClient,
	}

	if err := ts.scrape(context.Background(), ioutil.Discard); !strings.Contains(err.Error(), "404") {
		t.Fatalf("Expected \"404 NotFound\" error but got: %s", err)
	}
}

// testScraper implements the scraper interface and allows setting values
// returned by its methods. It also allows setting a custom scrape function.
type testScraper struct {
	offsetDur time.Duration

	lastStart    time.Time
	lastDuration time.Duration
	lastError    error

	samples    samples
	scrapeErr  error
	scrapeFunc func(context.Context, io.Writer) error
}

func (ts *testScraper) offset(interval time.Duration) time.Duration {
	return ts.offsetDur
}

func (ts *testScraper) report(start time.Time, duration time.Duration, err error) {
	ts.lastStart = start
	ts.lastDuration = duration
	ts.lastError = err
}

func (ts *testScraper) scrape(ctx context.Context, w io.Writer) error {
	if ts.scrapeFunc != nil {
		return ts.scrapeFunc(ctx, w)
	}
	return ts.scrapeErr
}<|MERGE_RESOLUTION|>--- conflicted
+++ resolved
@@ -141,11 +141,7 @@
 	}
 	// On starting to run, new loops created on reload check whether their preceding
 	// equivalents have been stopped.
-<<<<<<< HEAD
 	newLoop := func(ctx context.Context, s scraper, app, reportApp func() storage.Appender) loop {
-=======
-	newLoop := func(ctx context.Context, s scraper, app storage.SampleAppender, tl model.LabelSet, cfg *config.ScrapeConfig) loop {
->>>>>>> 5e985f24
 		l := &testLoop{}
 		l.startFunc = func(interval, timeout time.Duration, errc chan<- error) {
 			if interval != 3*time.Second {
@@ -227,10 +223,9 @@
 	}
 }
 
-func TestScrapeLoopWrapSampleAppender(t *testing.T) {
+func TestScrapePoolReportAppender(t *testing.T) {
 	cfg := &config.ScrapeConfig{
 		MetricRelabelConfigs: []*config.RelabelConfig{
-<<<<<<< HEAD
 			{}, {}, {},
 		},
 	}
@@ -266,18 +261,6 @@
 	cfg := &config.ScrapeConfig{
 		MetricRelabelConfigs: []*config.RelabelConfig{
 			{}, {}, {},
-=======
-			{
-				Action:       config.RelabelDrop,
-				SourceLabels: model.LabelNames{"__name__"},
-				Regex:        config.MustNewRegexp("does_not_match_.*"),
-			},
-			{
-				Action:       config.RelabelDrop,
-				SourceLabels: model.LabelNames{"__name__"},
-				Regex:        config.MustNewRegexp("does_not_match_either_*"),
-			},
->>>>>>> 5e985f24
 		},
 	}
 
@@ -287,15 +270,7 @@
 	sp := newScrapePool(context.Background(), cfg, app)
 
 	cfg.HonorLabels = false
-
-	sl := sp.newLoop(
-		sp.ctx,
-		&targetScraper{Target: target, client: sp.client},
-		sp.appender,
-		target.Labels(),
-		sp.config,
-	).(*scrapeLoop)
-	wrapped, _ := sl.wrapAppender(sl.appender)
+	wrapped := sp.sampleAppender(target)
 
 	rl, ok := wrapped.(ruleLabelsAppender)
 	if !ok {
@@ -305,28 +280,13 @@
 	if !ok {
 		t.Fatalf("Expected relabelAppender but got %T", rl.Appender)
 	}
-<<<<<<< HEAD
 	if _, ok := re.Appender.(nopAppender); !ok {
 		t.Fatalf("Expected base appender but got %T", re.Appender)
-=======
-	co, ok := re.SampleAppender.(*countingAppender)
-	if !ok {
-		t.Fatalf("Expected *countingAppender but got %T", re.SampleAppender)
-	}
-	if co.SampleAppender != app {
-		t.Fatalf("Expected base appender but got %T", co.SampleAppender)
->>>>>>> 5e985f24
 	}
 
 	cfg.HonorLabels = true
-	sl = sp.newLoop(
-		sp.ctx,
-		&targetScraper{Target: target, client: sp.client},
-		sp.appender,
-		target.Labels(),
-		sp.config,
-	).(*scrapeLoop)
-	wrapped, _ = sl.wrapAppender(sl.appender)
+	cfg.SampleLimit = 100
+	wrapped = sp.sampleAppender(target)
 
 	hl, ok := wrapped.(honorLabelsAppender)
 	if !ok {
@@ -336,178 +296,18 @@
 	if !ok {
 		t.Fatalf("Expected relabelAppender but got %T", hl.Appender)
 	}
-<<<<<<< HEAD
-	if _, ok := re.Appender.(nopAppender); !ok {
+	lm, ok := re.Appender.(*limitAppender)
+	if !ok {
+		t.Fatalf("Expected limitAppender but got %T", lm.Appender)
+	}
+	if _, ok := lm.Appender.(nopAppender); !ok {
 		t.Fatalf("Expected base appender but got %T", re.Appender)
-=======
-	co, ok = re.SampleAppender.(*countingAppender)
-	if !ok {
-		t.Fatalf("Expected *countingAppender but got %T", re.SampleAppender)
->>>>>>> 5e985f24
-	}
-	if co.SampleAppender != app {
-		t.Fatalf("Expected base appender but got %T", co.SampleAppender)
-	}
-}
-
-func TestScrapeLoopSampleProcessing(t *testing.T) {
-	readSamples := model.Samples{
-		{
-			Metric: model.Metric{"__name__": "a_metric"},
-		},
-		{
-			Metric: model.Metric{"__name__": "b_metric"},
-		},
-	}
-
-	testCases := []struct {
-		scrapedSamples                  model.Samples
-		scrapeConfig                    *config.ScrapeConfig
-		expectedReportedSamples         model.Samples
-		expectedPostRelabelSamplesCount int
-	}{
-		{ // 0
-			scrapedSamples: readSamples,
-			scrapeConfig:   &config.ScrapeConfig{},
-			expectedReportedSamples: model.Samples{
-				{
-					Metric: model.Metric{"__name__": "up"},
-					Value:  1,
-				},
-				{
-					Metric: model.Metric{"__name__": "scrape_duration_seconds"},
-					Value:  42,
-				},
-				{
-					Metric: model.Metric{"__name__": "scrape_samples_scraped"},
-					Value:  2,
-				},
-				{
-					Metric: model.Metric{"__name__": "scrape_samples_post_metric_relabeling"},
-					Value:  2,
-				},
-			},
-			expectedPostRelabelSamplesCount: 2,
-		},
-		{ // 1
-			scrapedSamples: readSamples,
-			scrapeConfig: &config.ScrapeConfig{
-				MetricRelabelConfigs: []*config.RelabelConfig{
-					{
-						Action:       config.RelabelDrop,
-						SourceLabels: model.LabelNames{"__name__"},
-						Regex:        config.MustNewRegexp("a.*"),
-					},
-				},
-			},
-			expectedReportedSamples: model.Samples{
-				{
-					Metric: model.Metric{"__name__": "up"},
-					Value:  1,
-				},
-				{
-					Metric: model.Metric{"__name__": "scrape_duration_seconds"},
-					Value:  42,
-				},
-				{
-					Metric: model.Metric{"__name__": "scrape_samples_scraped"},
-					Value:  2,
-				},
-				{
-					Metric: model.Metric{"__name__": "scrape_samples_post_metric_relabeling"},
-					Value:  1,
-				},
-			},
-			expectedPostRelabelSamplesCount: 1,
-		},
-		{ // 2
-			scrapedSamples: readSamples,
-			scrapeConfig: &config.ScrapeConfig{
-				SampleLimit: 1,
-				MetricRelabelConfigs: []*config.RelabelConfig{
-					{
-						Action:       config.RelabelDrop,
-						SourceLabels: model.LabelNames{"__name__"},
-						Regex:        config.MustNewRegexp("a.*"),
-					},
-				},
-			},
-			expectedReportedSamples: model.Samples{
-				{
-					Metric: model.Metric{"__name__": "up"},
-					Value:  1,
-				},
-				{
-					Metric: model.Metric{"__name__": "scrape_duration_seconds"},
-					Value:  42,
-				},
-				{
-					Metric: model.Metric{"__name__": "scrape_samples_scraped"},
-					Value:  2,
-				},
-				{
-					Metric: model.Metric{"__name__": "scrape_samples_post_metric_relabeling"},
-					Value:  1,
-				},
-			},
-			expectedPostRelabelSamplesCount: 1,
-		},
-		{ // 3
-			scrapedSamples: readSamples,
-			scrapeConfig: &config.ScrapeConfig{
-				SampleLimit: 1,
-			},
-			expectedReportedSamples: model.Samples{
-				{
-					Metric: model.Metric{"__name__": "up"},
-					Value:  0,
-				},
-				{
-					Metric: model.Metric{"__name__": "scrape_duration_seconds"},
-					Value:  42,
-				},
-				{
-					Metric: model.Metric{"__name__": "scrape_samples_scraped"},
-					Value:  2,
-				},
-				{
-					Metric: model.Metric{"__name__": "scrape_samples_post_metric_relabeling"},
-					Value:  2,
-				},
-			},
-			expectedPostRelabelSamplesCount: 2,
-		},
-	}
-
-	for i, test := range testCases {
-		ingestedSamples := &bufferAppender{buffer: model.Samples{}}
-
-		target := newTestTarget("example.com:80", 10*time.Millisecond, nil)
-
-		scraper := &testScraper{}
-		sl := newScrapeLoop(context.Background(), scraper, ingestedSamples, target.Labels(), test.scrapeConfig).(*scrapeLoop)
-		num, err := sl.append(test.scrapedSamples)
-		sl.report(time.Unix(0, 0), 42*time.Second, len(test.scrapedSamples), num, err)
-		reportedSamples := ingestedSamples.buffer
-		if err == nil {
-			reportedSamples = reportedSamples[num:]
-		}
-
-		if !reflect.DeepEqual(reportedSamples, test.expectedReportedSamples) {
-			t.Errorf("Reported samples did not match expected metrics for case %d", i)
-			t.Errorf("Expected: %v", test.expectedReportedSamples)
-			t.Fatalf("Got: %v", reportedSamples)
-		}
-		if test.expectedPostRelabelSamplesCount != num {
-			t.Fatalf("Case %d: Ingested samples %d did not match expected value %d", i, num, test.expectedPostRelabelSamplesCount)
-		}
-	}
-
+	}
 }
 
 func TestScrapeLoopStop(t *testing.T) {
 	scraper := &testScraper{}
-	sl := newScrapeLoop(context.Background(), scraper, nil, nil, &config.ScrapeConfig{})
+	sl := newScrapeLoop(context.Background(), scraper, nil, nil)
 
 	// The scrape pool synchronizes on stopping scrape loops. However, new scrape
 	// loops are started asynchronously. Thus it's possible, that a loop is stopped
@@ -557,19 +357,14 @@
 		signal = make(chan struct{})
 		errc   = make(chan error)
 
-<<<<<<< HEAD
 		scraper   = &testScraper{}
 		app       = func() storage.Appender { return &nopAppender{} }
 		reportApp = func() storage.Appender { return &nopAppender{} }
-=======
-		scraper = &testScraper{}
-		app     = &nopAppender{}
->>>>>>> 5e985f24
 	)
 	defer close(signal)
 
 	ctx, cancel := context.WithCancel(context.Background())
-	sl := newScrapeLoop(ctx, scraper, app, nil, &config.ScrapeConfig{})
+	sl := newScrapeLoop(ctx, scraper, app, reportApp)
 
 	// The loop must terminate during the initial offset if the context
 	// is canceled.
@@ -607,7 +402,7 @@
 	}
 
 	ctx, cancel = context.WithCancel(context.Background())
-	sl = newScrapeLoop(ctx, scraper, app, nil, &config.ScrapeConfig{})
+	sl = newScrapeLoop(ctx, scraper, app, reportApp)
 
 	go func() {
 		sl.run(time.Second, 100*time.Millisecond, errc)
